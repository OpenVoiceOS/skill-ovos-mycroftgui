--- conflicted
+++ resolved
@@ -120,7 +120,6 @@
                         self.on_handler_sleep)
             self.bus.on('mycroft.awoken',
                         self.on_handler_awoken)
-<<<<<<< HEAD
             self.bus.on('recognizer_loop:audio_output_start',
                         self.on_handler_interactingwithuser)
             self.bus.on('enclosure.mouth.think',
@@ -133,8 +132,6 @@
                         self.on_handler_interactingwithuser)
             self.bus.on('enclosure.mouth.text',
                         self.on_handler_interactingwithuser)
-=======
->>>>>>> 91294543
             self.bus.on('enclosure.mouth.viseme_list',
                         self.on_handler_speaking)
             self.bus.on('gui.page.show',
@@ -368,7 +365,6 @@
                         self.on_handler_sleep)
         self.bus.remove('mycroft.awoken',
                         self.on_handler_awoken)
-<<<<<<< HEAD
         self.bus.remove('enclosure.mouth.think',
                         self.on_handler_interactingwithuser)
         self.bus.remove('enclosure.mouth.reset',
@@ -379,8 +375,6 @@
                         self.on_handler_interactingwithuser)
         self.bus.remove('enclosure.mouth.text',
                         self.on_handler_interactingwithuser)
-=======
->>>>>>> 91294543
         self.bus.remove('enclosure.mouth.viseme_list',
                         self.on_handler_speaking)
         self.bus.remove('gui.page_interaction', self.on_gui_page_interaction)
@@ -421,7 +415,6 @@
                     not message.data['page'][0].endswith('idle.qml')):
                 self.start_idle_event(30)
 
-<<<<<<< HEAD
     def on_handler_mouth_reset(self, message):
         """ Restore viseme to a smile. """
         pass
@@ -432,8 +425,6 @@
         """
         self.interaction_id += 1
 
-=======
->>>>>>> 91294543
     def on_handler_sleep(self, message):
         """ Show resting face when going to sleep. """
         self.gui['state'] = 'resting'
@@ -444,7 +435,6 @@
         self.gui['state'] = 'awake'
         self.gui.show_page('all.qml')
 
-<<<<<<< HEAD
     def on_handler_complete(self, message):
         """ When a skill finishes executing clear the showing page state. """
         handler = message.data.get('handler', '')
@@ -470,8 +460,6 @@
     #####################################################################
     # Manage "speaking" visual
 
-=======
->>>>>>> 91294543
     def on_handler_speaking(self, message):
         """ Show the speaking page if no skill has registered a page
             to be shown in it's place.
